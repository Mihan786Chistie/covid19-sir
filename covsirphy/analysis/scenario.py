--- conflicted
+++ resolved
@@ -14,11 +14,7 @@
 import pandas as pd
 from covsirphy.ode import ModelBase
 from covsirphy.cleaning import JHUData, PopulationData, Term
-<<<<<<< HEAD
-from covsirphy.phase import Estimator, SRData, ODEData
-=======
 from covsirphy.phase import Estimator
->>>>>>> 1c502a09
 from covsirphy.util import line_plot, box_plot
 from covsirphy.analysis.phase_series import PhaseSeries
 from covsirphy.analysis.simulator import ODESimulator
@@ -48,14 +44,7 @@
         # Area name
         self.country = country
         self.province = province or self.UNKNOWN
-<<<<<<< HEAD
-        if province is None:
-            self.area = country
-        else:
-            self.area = f"{country}{self.SEP}{province}"
-=======
         self.area = JHUData.area_name(country, province)
->>>>>>> 1c502a09
         # First/last date of the area
         df = jhu_data.subset(country=country, province=province)
         self.first_date = df[self.DATE].min().strftime(self.DATE_FORMAT)
@@ -558,18 +547,9 @@
             param_dict = df[model.PARAMETERS].to_dict(orient="index")[phase]
             if phase == self.num2str(1):
                 # Calculate initial values
-<<<<<<< HEAD
-                ode_data = ODEData(
-                    self.clean_df, country=self.country,
-                    province=self.province
-                )
-                y0_dict_phase = ode_data.y0(
-                    model, population, start_date=first_date
-=======
                 subset_df = self.jhu_data.subset(
                     country=self.country, province=self.province,
                     start_date=first_date
->>>>>>> 1c502a09
                 )
                 subset_df = model.tau_free(subset_df, population, tau=None)
                 y0_dict_phase = {
